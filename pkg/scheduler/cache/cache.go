--- conflicted
+++ resolved
@@ -18,14 +18,10 @@
 
 import (
 	"fmt"
-<<<<<<< HEAD
 	"sync"
 	"time"
 
 	v1 "k8s.io/api/core/v1"
-=======
-	"k8s.io/api/core/v1"
->>>>>>> fac26abf
 	"k8s.io/api/scheduling/v1beta1"
 	apierrors "k8s.io/apimachinery/pkg/api/errors"
 	metav1 "k8s.io/apimachinery/pkg/apis/meta/v1"
@@ -45,8 +41,6 @@
 	"k8s.io/klog"
 	podutil "k8s.io/kubernetes/pkg/api/v1/pod"
 	"k8s.io/kubernetes/pkg/scheduler/volumebinder"
-	"sync"
-	"time"
 	vcv1beta1 "volcano.sh/volcano/pkg/apis/scheduling/v1beta1"
 
 	"volcano.sh/volcano/cmd/scheduler/app/options"
@@ -212,7 +206,6 @@
 
 	return podGroupInfo, nil
 
-	return nil, fmt.Errorf("invalid PodGroup version: %s", pg.Version)
 }
 
 type defaultVolumeBinder struct {
