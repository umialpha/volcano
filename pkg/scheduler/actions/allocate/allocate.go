--- conflicted
+++ resolved
@@ -117,18 +117,6 @@
 	klog.V(3).Infof("Try to allocate resource to %d Namespaces", len(jobGroupMap))
 
 	pendingTasks := map[api.JobID]*util.PriorityQueue{}
-
-	allNodes := util.GetNodeList(ssn.Nodes)
-
-	predicateFn := func(task *api.TaskInfo, node *api.NodeInfo) error {
-		// Check for Resource Predicate
-		if !task.InitResreq.LessEqual(node.FutureIdle()) {
-			return api.NewFitError(task, node, api.NodeResourceFitFailed)
-		}
-
-		return ssn.PredicateFn(task, node)
-	}
-
 	// To pick <namespace, queue> tuple for job, we choose to pick namespace firstly.
 	// Because we believe that number of queues would less than namespaces in most case.
 	// And, this action would make the resource usage among namespace balanced.
@@ -173,7 +161,8 @@
 
 		jobGroup := jobGroupQueue.Pop().(*api.JobGroupInfo)
 		stmt := ssn.Statement()
-		taskAllAllocated := true
+		allAllocated := true
+		ready := true
 		for _, job := range jobGroup.Jobs {
 			if _, found := pendingTasks[job.UID]; !found {
 				tasks := util.NewPriorityQueue(ssn.TaskOrderFn)
@@ -190,90 +179,20 @@
 				pendingTasks[job.UID] = tasks
 			}
 			tasks := pendingTasks[job.UID]
-			taskAllAllocated = taskAllAllocated && tasks.Empty()
+
 			klog.V(3).Infof("Try to allocate resource to %d tasks of Job <%v/%v>",
 				tasks.Len(), job.Namespace, job.Name)
-
-			for !tasks.Empty() {
-				task := tasks.Pop().(*api.TaskInfo)
-
-				klog.V(3).Infof("There are <%d> nodes for Job <%v/%v>",
-					len(ssn.Nodes), job.Namespace, job.Name)
-
-				//any task that doesn't fit will be the last processed
-				//within this loop context so any existing contents of
-				//NodesFitDelta are for tasks that eventually did fit on a
-				//node
-				if len(job.NodesFitDelta) > 0 {
-					job.NodesFitDelta = make(api.NodeResourceMap)
-				}
-
-				predicateNodes, fitErrors := util.PredicateNodes(task, allNodes, predicateFn)
-				if len(predicateNodes) == 0 {
-					job.NodesFitErrors[task.UID] = fitErrors
-
-					break
-				}
-<<<<<<< HEAD
-
-				nodeScores := util.PrioritizeNodes(task, predicateNodes, ssn.BatchNodeOrderFn, ssn.NodeOrderMapFn, ssn.NodeOrderReduceFn)
-				node := util.SelectBestNode(nodeScores)
-				// Allocate idle resource to the task.
-				if task.InitResreq.LessEqual(node.Idle) {
-					klog.V(3).Infof("Binding Task <%v/%v> to node <%v>",
-						task.Namespace, task.Name, node.Name)
-					if err := stmt.Allocate(task, node.Name); err != nil {
-						klog.Errorf("Failed to bind Task %v on %v in Session %v, err: %v",
-=======
-			} else {
-				//store information about missing resources
-				job.NodesFitDelta[node.Name] = node.Idle.Clone()
-				job.NodesFitDelta[node.Name].FitDelta(task.InitResreq)
-				klog.V(3).Infof("Predicates failed for task <%s/%s> on node <%s> with limited resources",
-					task.Namespace, task.Name, node.Name)
-
-				// Allocate releasing resource to the task if any.
-				if task.InitResreq.LessEqual(node.FutureIdle()) {
-					klog.V(3).Infof("Pipelining Task <%v/%v> to node <%v> for <%v> on <%v>",
-						task.Namespace, task.Name, node.Name, task.InitResreq, node.Releasing)
-					if err := ssn.Pipeline(task, node.Name); err != nil {
-						klog.Errorf("Failed to pipeline Task %v on %v in Session %v for %v.",
->>>>>>> fac26abf
-							task.UID, node.Name, ssn.UID, err)
-					}
-				} else {
-					//store information about missing resources
-					job.NodesFitDelta[node.Name] = node.Idle.Clone()
-					job.NodesFitDelta[node.Name].FitDelta(task.InitResreq)
-					klog.V(3).Infof("Predicates failed for task <%s/%s> on node <%s> with limited resources",
-						task.Namespace, task.Name, node.Name)
-					// Allocate releasing resource to the task if any.
-					if task.InitResreq.LessEqual(node.FutureIdle()) {
-						klog.V(3).Infof("Pipelining Task <%v/%v> to node <%v> for <%v> on <%v>",
-							task.Namespace, task.Name, node.Name, task.InitResreq, node.Releasing)
-						if err := stmt.Pipeline(task, node.Name); err != nil {
-							klog.Errorf("Failed to pipeline Task %v on %v",
-								task.UID, node.Name)
-						}
-					}
-				}
-				if ssn.JobReady(job) {
-					break
-				}
-			}
-
-		}
-
-		ready := true
-		for _, job := range jobGroup.Jobs {
+			allAllocated = allAllocated && tryAllocatingTasks(job, tasks, ssn, stmt)
 			if !ssn.JobReady(job) {
 				ready = false
 				break
 			}
-		}
+
+		}
+
 		if ready {
 			stmt.Commit()
-			if !taskAllAllocated {
+			if !allAllocated {
 				// push back the JobGroup for the remaining tasks' allocation
 				jobGroupQueue.Push(jobGroup)
 			}
@@ -322,4 +241,77 @@
 		groups = append(groups, job)
 	}
 	return groups
+}
+
+// tryAllocatingTasks tries to allocate pending tasks.
+// return true if all of them can be allocated
+func tryAllocatingTasks(job *api.JobInfo, tasks *util.PriorityQueue, ssn *framework.Session, stmt *framework.Statement) bool {
+
+	allNodes := util.GetNodeList(ssn.Nodes)
+
+	predicateFn := func(task *api.TaskInfo, node *api.NodeInfo) error {
+		// Check for Resource Predicate
+		if !task.InitResreq.LessEqual(node.FutureIdle()) {
+			return api.NewFitError(task, node, api.NodeResourceFitFailed)
+		}
+
+		return ssn.PredicateFn(task, node)
+	}
+
+	allAllocated := true
+	for !tasks.Empty() {
+		task := tasks.Pop().(*api.TaskInfo)
+		klog.V(3).Infof("There are <%d> nodes for Job <%v/%v>",
+			len(ssn.Nodes), job.Namespace, job.Name)
+
+		//any task that doesn't fit will be the last processed
+		//within this loop context so any existing contents of
+		//NodesFitDelta are for tasks that eventually did fit on a
+		//node
+		if len(job.NodesFitDelta) > 0 {
+			job.NodesFitDelta = make(api.NodeResourceMap)
+		}
+
+		predicateNodes, fitErrors := util.PredicateNodes(task, allNodes, predicateFn)
+		if len(predicateNodes) == 0 {
+			job.NodesFitErrors[task.UID] = fitErrors
+			allAllocated = false
+			break
+		}
+
+		nodeScores := util.PrioritizeNodes(task, predicateNodes, ssn.BatchNodeOrderFn, ssn.NodeOrderMapFn, ssn.NodeOrderReduceFn)
+		node := util.SelectBestNode(nodeScores)
+		// Allocate idle resource to the task.
+		if task.InitResreq.LessEqual(node.Idle) {
+			klog.V(3).Infof("Binding Task <%v/%v> to node <%v>",
+				task.Namespace, task.Name, node.Name)
+			if err := stmt.Allocate(task, node.Name); err != nil {
+				klog.Errorf("Failed to bind Task %v on %v in Session %v, err: %v",
+					task.UID, node.Name, ssn.UID, err)
+				allAllocated = false
+			}
+		} else {
+			//store information about missing resources
+			job.NodesFitDelta[node.Name] = node.Idle.Clone()
+			job.NodesFitDelta[node.Name].FitDelta(task.InitResreq)
+			klog.V(3).Infof("Predicates failed for task <%s/%s> on node <%s> with limited resources",
+				task.Namespace, task.Name, node.Name)
+
+			// Allocate releasing resource to the task if any.
+			if task.InitResreq.LessEqual(node.FutureIdle()) {
+				klog.V(3).Infof("Pipelining Task <%v/%v> to node <%v> for <%v> on <%v>",
+					task.Namespace, task.Name, node.Name, task.InitResreq, node.Releasing)
+				if err := ssn.Pipeline(task, node.Name); err != nil {
+					klog.Errorf("Failed to pipeline Task %v on %v in Session %v for %v.",
+						task.UID, node.Name, ssn.UID, err)
+					allAllocated = false
+				}
+			}
+		}
+
+		if ssn.JobReady(job) {
+			break
+		}
+	}
+	return allAllocated && tasks.Empty()
 }