/*
Copyright 2017 The Kubernetes Authors.

Licensed under the Apache License, Version 2.0 (the "License");
you may not use this file except in compliance with the License.
You may obtain a copy of the License at

    http://www.apache.org/licenses/LICENSE-2.0

Unless required by applicable law or agreed to in writing, software
distributed under the License is distributed on an "AS IS" BASIS,
WITHOUT WARRANTIES OR CONDITIONS OF ANY KIND, either express or implied.
See the License for the specific language governing permissions and
limitations under the License.
*/

package api

import (
	"fmt"
	"sort"
	"strings"

<<<<<<< HEAD
	v1 "k8s.io/api/core/v1"
	policyv1 "k8s.io/api/policy/v1beta1"
=======
	"k8s.io/api/core/v1"
>>>>>>> fac26abf
	metav1 "k8s.io/apimachinery/pkg/apis/meta/v1"
	"k8s.io/apimachinery/pkg/types"

	"volcano.sh/volcano/pkg/apis/scheduling"
	"volcano.sh/volcano/pkg/apis/scheduling/v1beta1"
)

// TaskID is UID type for Task
type TaskID types.UID

// TaskInfo will have all infos about the task
type TaskInfo struct {
	UID TaskID
	Job JobID

	Name      string
	Namespace string

	// Resreq is the resource that used when task running.
	Resreq *Resource
	// InitResreq is the resource that used to launch a task.
	InitResreq *Resource

	NodeName    string
	Status      TaskStatus
	Priority    int32
	VolumeReady bool

	Pod *v1.Pod
}

func getJobID(pod *v1.Pod) JobID {
	if gn, found := pod.Annotations[v1beta1.KubeGroupNameAnnotationKey]; found && len(gn) != 0 {
		// Make sure Pod and PodGroup belong to the same namespace.
		return genJobID(pod.Namespace, gn)
	}
	return ""
}

func genJobID(namespace string, name string) JobID {
	return JobID(fmt.Sprintf("%s/%s", namespace, name))
}

// NewTaskInfo creates new taskInfo object for a Pod
func NewTaskInfo(pod *v1.Pod) *TaskInfo {
	req := GetPodResourceWithoutInitContainers(pod)
	initResreq := GetPodResourceRequest(pod)

	jobID := getJobID(pod)

	ti := &TaskInfo{
		UID:        TaskID(pod.UID),
		Job:        jobID,
		Name:       pod.Name,
		Namespace:  pod.Namespace,
		NodeName:   pod.Spec.NodeName,
		Status:     getTaskStatus(pod),
		Priority:   1,
		Pod:        pod,
		Resreq:     req,
		InitResreq: initResreq,
	}

	if pod.Spec.Priority != nil {
		ti.Priority = *pod.Spec.Priority
	}

	return ti
}

// Clone is used for cloning a task
func (ti *TaskInfo) Clone() *TaskInfo {
	return &TaskInfo{
		UID:         ti.UID,
		Job:         ti.Job,
		Name:        ti.Name,
		Namespace:   ti.Namespace,
		NodeName:    ti.NodeName,
		Status:      ti.Status,
		Priority:    ti.Priority,
		Pod:         ti.Pod,
		Resreq:      ti.Resreq.Clone(),
		InitResreq:  ti.InitResreq.Clone(),
		VolumeReady: ti.VolumeReady,
	}
}

// String returns the taskInfo details in a string
func (ti TaskInfo) String() string {
	return fmt.Sprintf("Task (%v:%v/%v): job %v, status %v, pri %v, resreq %v",
		ti.UID, ti.Namespace, ti.Name, ti.Job, ti.Status, ti.Priority, ti.Resreq)
}

// JobID is the type of JobInfo's ID.
type JobID types.UID

type tasksMap map[TaskID]*TaskInfo

// NodeResourceMap stores resource in a node
type NodeResourceMap map[string]*Resource

// JobInfo will have all info of a Job
type JobInfo struct {
	UID JobID

	Name      string
	Namespace string

	Queue QueueID

	Priority int32

	MinAvailable int32

	NodesFitDelta NodeResourceMap

	JobFitErrors   string
	NodesFitErrors map[TaskID]*FitErrors

	// All tasks of the Job.
	TaskStatusIndex map[TaskStatus]tasksMap
	Tasks           tasksMap

	Allocated    *Resource
	TotalRequest *Resource

	CreationTimestamp metav1.Time
	PodGroup          *PodGroup
<<<<<<< HEAD

	// TODO(k82cn): keep backward compatibility, removed it when v1alpha1 finalized.
	PDB *policyv1.PodDisruptionBudget

	SubGroup string
=======
>>>>>>> fac26abf
}

// NewJobInfo creates a new jobInfo for set of tasks
func NewJobInfo(uid JobID, tasks ...*TaskInfo) *JobInfo {
	job := &JobInfo{
		UID: uid,

		MinAvailable:  0,
		NodesFitDelta: make(NodeResourceMap),
		Allocated:     EmptyResource(),
		TotalRequest:  EmptyResource(),

		NodesFitErrors: make(map[TaskID]*FitErrors),

		TaskStatusIndex: map[TaskStatus]tasksMap{},
		Tasks:           tasksMap{},
	}

	for _, task := range tasks {
		job.AddTaskInfo(task)
	}

	return job
}

// UnsetPodGroup removes podGroup details from a job
func (ji *JobInfo) UnsetPodGroup() {
	ji.PodGroup = nil
	ji.SubGroup = ""
}

// SetPodGroup sets podGroup details to a job
func (ji *JobInfo) SetPodGroup(pg *PodGroup) {
	ji.Name = pg.Name
	ji.Namespace = pg.Namespace
	ji.MinAvailable = pg.Spec.MinMember
	ji.Queue = QueueID(pg.Spec.Queue)
	ji.CreationTimestamp = pg.GetCreationTimestamp()
	ji.PodGroup = pg
	ji.SubGroup = pg.PodGroup.Spec.SubGroup

}

func (ji *JobInfo) addTaskIndex(ti *TaskInfo) {
	if _, found := ji.TaskStatusIndex[ti.Status]; !found {
		ji.TaskStatusIndex[ti.Status] = tasksMap{}
	}

	ji.TaskStatusIndex[ti.Status][ti.UID] = ti
}

// AddTaskInfo is used to add a task to a job
func (ji *JobInfo) AddTaskInfo(ti *TaskInfo) {
	ji.Tasks[ti.UID] = ti
	ji.addTaskIndex(ti)

	ji.TotalRequest.Add(ti.Resreq)

	if AllocatedStatus(ti.Status) {
		ji.Allocated.Add(ti.Resreq)
	}
}

// UpdateTaskStatus is used to update task's status in a job.
// If error occurs both task and job are guaranteed to be in the original state.
func (ji *JobInfo) UpdateTaskStatus(task *TaskInfo, status TaskStatus) error {
	if err := validateStatusUpdate(task.Status, status); err != nil {
		return err
	}

	// First remove the task (if exist) from the task list.
	if _, found := ji.Tasks[task.UID]; found {
		if err := ji.DeleteTaskInfo(task); err != nil {
			return err
		}
	}

	// Update task's status to the target status once task addition is guaranteed to succeed.
	task.Status = status
	ji.AddTaskInfo(task)

	return nil
}

func (ji *JobInfo) deleteTaskIndex(ti *TaskInfo) {
	if tasks, found := ji.TaskStatusIndex[ti.Status]; found {
		delete(tasks, ti.UID)

		if len(tasks) == 0 {
			delete(ji.TaskStatusIndex, ti.Status)
		}
	}
}

// DeleteTaskInfo is used to delete a task from a job
func (ji *JobInfo) DeleteTaskInfo(ti *TaskInfo) error {
	if task, found := ji.Tasks[ti.UID]; found {
		ji.TotalRequest.Sub(task.Resreq)

		if AllocatedStatus(task.Status) {
			ji.Allocated.Sub(task.Resreq)
		}

		delete(ji.Tasks, task.UID)

		ji.deleteTaskIndex(task)
		return nil
	}

	return fmt.Errorf("failed to find task <%v/%v> in job <%v/%v>",
		ti.Namespace, ti.Name, ji.Namespace, ji.Name)
}

// Clone is used to clone a jobInfo object
func (ji *JobInfo) Clone() *JobInfo {
	info := &JobInfo{
		UID:       ji.UID,
		Name:      ji.Name,
		Namespace: ji.Namespace,
		Queue:     ji.Queue,
		Priority:  ji.Priority,

		MinAvailable:  ji.MinAvailable,
		Allocated:     EmptyResource(),
		TotalRequest:  EmptyResource(),
		NodesFitDelta: make(NodeResourceMap),

		NodesFitErrors: make(map[TaskID]*FitErrors),

		PodGroup: ji.PodGroup,
		SubGroup: ji.SubGroup,

		TaskStatusIndex: map[TaskStatus]tasksMap{},
		Tasks:           tasksMap{},
	}

	ji.CreationTimestamp.DeepCopyInto(&info.CreationTimestamp)

	for _, task := range ji.Tasks {
		info.AddTaskInfo(task.Clone())
	}

	return info
}

// String returns a jobInfo object in string format
func (ji JobInfo) String() string {
	res := ""

	i := 0
	for _, task := range ji.Tasks {
		res = res + fmt.Sprintf("\n\t %d: %v", i, task)
		i++
	}

	return fmt.Sprintf("Job (%v): namespace %v (%v), name %v, minAvailable %d, podGroup %+v",
		ji.UID, ji.Namespace, ji.Queue, ji.Name, ji.MinAvailable, ji.PodGroup) + res
}

// FitError returns detailed information on why a job's task failed to fit on
// each available node
func (ji *JobInfo) FitError() string {
	reasons := make(map[string]int)
	for status, taskMap := range ji.TaskStatusIndex {
		reasons[fmt.Sprintf("%s", status)] += len(taskMap)
	}
	reasons["minAvailable"] = int(ji.MinAvailable)

	sortReasonsHistogram := func() []string {
		reasonStrings := []string{}
		for k, v := range reasons {
			reasonStrings = append(reasonStrings, fmt.Sprintf("%v %v", v, k))
		}
		sort.Strings(reasonStrings)
		return reasonStrings
	}
	reasonMsg := fmt.Sprintf("%v, %v.", scheduling.PodGroupNotReady, strings.Join(sortReasonsHistogram(), ", "))
	return reasonMsg
}

// ReadyTaskNum returns the number of tasks that are ready or that is best-effort.
func (ji *JobInfo) ReadyTaskNum() int32 {
	var occupied int32
	for status, tasks := range ji.TaskStatusIndex {
		if AllocatedStatus(status) ||
			status == Succeeded {
			occupied += int32(len(tasks))
			continue
		}

		if status == Pending {
			for _, task := range tasks {
				if task.InitResreq.IsEmpty() {
					occupied++
				}
			}
		}
	}

	return occupied
}

// WaitingTaskNum returns the number of tasks that are pipelined.
func (ji *JobInfo) WaitingTaskNum() int32 {
	occupid := 0
	for status, tasks := range ji.TaskStatusIndex {
		if status == Pipelined {
			occupid = occupid + len(tasks)
		}
	}

	return int32(occupid)
}

// ValidTaskNum returns the number of tasks that are valid.
func (ji *JobInfo) ValidTaskNum() int32 {
	occupied := 0
	for status, tasks := range ji.TaskStatusIndex {
		if AllocatedStatus(status) ||
			status == Succeeded ||
			status == Pipelined ||
			status == Pending {
			occupied = occupied + len(tasks)
		}
	}

	return int32(occupied)
}

// Ready returns whether job is ready for run
func (ji *JobInfo) Ready() bool {
	occupied := ji.ReadyTaskNum()

	return occupied >= ji.MinAvailable
}

// Pipelined returns whether the number of ready and pipelined task is enough
func (ji *JobInfo) Pipelined() bool {
	occupied := ji.WaitingTaskNum() + ji.ReadyTaskNum()

	return occupied >= ji.MinAvailable
}<|MERGE_RESOLUTION|>--- conflicted
+++ resolved
@@ -21,12 +21,7 @@
 	"sort"
 	"strings"
 
-<<<<<<< HEAD
 	v1 "k8s.io/api/core/v1"
-	policyv1 "k8s.io/api/policy/v1beta1"
-=======
-	"k8s.io/api/core/v1"
->>>>>>> fac26abf
 	metav1 "k8s.io/apimachinery/pkg/apis/meta/v1"
 	"k8s.io/apimachinery/pkg/types"
 
@@ -155,14 +150,7 @@
 
 	CreationTimestamp metav1.Time
 	PodGroup          *PodGroup
-<<<<<<< HEAD
-
-	// TODO(k82cn): keep backward compatibility, removed it when v1alpha1 finalized.
-	PDB *policyv1.PodDisruptionBudget
-
-	SubGroup string
-=======
->>>>>>> fac26abf
+	SubGroup          string
 }
 
 // NewJobInfo creates a new jobInfo for set of tasks
