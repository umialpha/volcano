/*
Copyright 2018 The Volcano Authors.

Licensed under the Apache License, Version 2.0 (the "License");
you may not use this file except in compliance with the License.
You may obtain a copy of the License at

    http://www.apache.org/licenses/LICENSE-2.0

Unless required by applicable law or agreed to in writing, software
distributed under the License is distributed on an "AS IS" BASIS,
WITHOUT WARRANTIES OR CONDITIONS OF ANY KIND, either express or implied.
See the License for the specific language governing permissions and
limitations under the License.
*/

package v1alpha1

import (
	"k8s.io/api/core/v1"
	metav1 "k8s.io/apimachinery/pkg/apis/meta/v1"
)

// +genclient
// +k8s:deepcopy-gen:interfaces=k8s.io/apimachinery/pkg/runtime.Object
type Job struct {
	metav1.TypeMeta `json:",inline"`

	metav1.ObjectMeta `json:"metadata,omitempty" protobuf:"bytes,1,opt,name=metadata"`

	// Specification of the desired behavior of a cron job, including the minAvailable
	// +optional
	Spec JobSpec `json:"spec,omitempty" protobuf:"bytes,2,opt,name=spec"`

	// Current status of Job
	// +optional
	Status JobStatus `json:"status,omitempty" protobuf:"bytes,3,opt,name=status"`
}

// JobSpec describes how the job execution will look like and when it will actually run
type JobSpec struct {
	// SchedulerName is the default value of `tasks.template.spec.schedulerName`.
	// +optional
	SchedulerName string `json:"schedulerName,omitempty" protobuf:"bytes,1,opt,name=schedulerName"`

	// The minimal available pods to run for this Job
	// +optional
	MinAvailable int32 `json:"minAvailable,omitempty" protobuf:"bytes,2,opt,name=minAvailable"`

	// The volume mount for input of Job
	Input *VolumeSpec `json:"input,omitempty" protobuf:"bytes,3,opt,name=input"`

	// The volume mount for output of Job
	Output *VolumeSpec `json:"output,omitempty" protobuf:"bytes,4,opt,name=output"`

	// Tasks specifies the task specification of Job
	// +optional
	Tasks []TaskSpec `json:"tasks,omitempty" protobuf:"bytes,5,opt,name=tasks"`

	// Specifies the default lifecycle of tasks
	// +optional
	Policies []LifecyclePolicy `json:"policies,omitempty" protobuf:"bytes,6,opt,name=policies"`

	// Specifies the plugin of job
	// Key is plugin name, value is the arguments of the plugin
	// +optional
	Plugins map[string][]string `json:"plugins,omitempty" protobuf:"bytes,7,opt,name=plugins"`

	//Specifies the queue that will be used in the scheduler, "default" queue is used this leaves empty.
<<<<<<< HEAD
	Queue string `json:"queue,omitempty" protobuf:"bytes,7,opt,name=queue"`

	// Specifies the plugin of job
	// Key is plugin name, value is the arguments of the plugin
	// +optional
	Plugins map[string][]string `json:"plugins,omitempty" protobuf:"bytes,7,opt,name=plugins"`
=======
	Queue string `json:"queue,omitempty" protobuf:"bytes,8,opt,name=queue"`

	// Specifies the maximum number of retries before marking this Job failed.
	// Defaults to 3.
	// +optional
	MaxRetry int32 `json:"maxRetry,omitempty" protobuf:"bytes,9,opt,name=maxRetry"`
>>>>>>> 2a0c3a84
}

// VolumeSpec defines the specification of Volume, e.g. PVC
type VolumeSpec struct {
	// Path within the container at which the volume should be mounted.  Must
	// not contain ':'.
	MountPath string `json:"mountPath" protobuf:"bytes,1,opt,name=mountPath"`

	// VolumeClaim defines the PVC used by the VolumeMount.
	VolumeClaim *v1.PersistentVolumeClaimSpec `json:"volumeClaim,omitempty" protobuf:"bytes,1,opt,name=volumeClaim"`
}

type JobEvent string

const (
	CommandIssued JobEvent = "CommandIssued"
	PluginError   JobEvent = "PluginError"
)

// Event represent the phase of Job, e.g. pod-failed.
type Event string

const (
	// AllEvent means all event
	AnyEvent Event = "*"
	// PodFailedEvent is triggered if Pod was failed
	PodFailedEvent Event = "PodFailed"
	// PodEvictedEvent is triggered if Pod was deleted
	PodEvictedEvent Event = "PodEvicted"
	// These below are several events can lead to job 'Unknown'
	// 1. Task Unschedulable, this is triggered when part of
	//    pods can't be scheduled while some are already running in gang-scheduling case.
	JobUnknownEvent Event = "Unknown"

	// OutOfSyncEvent is triggered if Pod/Job were updated
	OutOfSyncEvent Event = "OutOfSync"
	// CommandIssuedEvent is triggered if a command is raised by user
	CommandIssuedEvent Event = "CommandIssued"
	// TaskCompletedEvent is triggered if the 'Replicas' amount of pods in one task are succeed
	TaskCompletedEvent Event = "TaskCompleted"
)

// Action is the action that Job controller will take according to the event.
type Action string

const (
	// AbortJobAction if this action is set, the whole job will be aborted:
	// all Pod of Job will be evicted, and no Pod will be recreated
	AbortJobAction Action = "AbortJob"
	// RestartJobAction if this action is set, the whole job will be restarted
	RestartJobAction Action = "RestartJob"
	// RestartTaskAction if this action is set, only the task will be restarted; default action.
	// This action can not work together with job level events, e.g. JobUnschedulable
	RestartTaskAction Action = "RestartTask"
	// TerminateJobAction if this action is set, the whole job wil be terminated
	// and can not be resumed: all Pod of Job will be evicted, and no Pod will be recreated.
	TerminateJobAction Action = "TerminateJob"
	// CompleteJobAction if this action is set, the unfinished pods will be killed, job completed.
	CompleteJobAction Action = "CompleteJob"

	// ResumeJobAction is the action to resume an aborted job.
	ResumeJobAction Action = "ResumeJob"
	// SyncJobAction is the action to sync Job/Pod status.
	SyncJobAction Action = "SyncJob"
	// EnqueueAction is the action to sync Job inqueue status.
	EnqueueAction Action = "EnqueueJob"
)

// LifecyclePolicy specifies the lifecycle and error handling of task and job.
type LifecyclePolicy struct {
	// The action that will be taken to the PodGroup according to Event.
	// One of "Restart", "None".
	// Default to None.
	// +optional
	Action Action `json:"action,omitempty" protobuf:"bytes,1,opt,name=action"`

	// The Event recorded by scheduler; the controller takes actions
	// according to this Event.
	// +optional
	Event Event `json:"event,omitempty" protobuf:"bytes,2,opt,name=event"`

	// The exit code of the pod container, controller will take action
	// according to this code.
	// Note: only one of `Event` or `ExitCode` can be specified.
	// +optional
	ExitCode *int32

	// Timeout is the grace period for controller to take actions.
	// Default to nil (take action immediately).
	// +optional
	Timeout *metav1.Duration `json:"timeout,omitempty" protobuf:"bytes,3,opt,name=timeout"`
}

// TaskSpec specifies the task specification of Job
type TaskSpec struct {
	// Name specifies the name of tasks
	Name string `json:"name,omitempty" protobuf:"bytes,1,opt,name=name"`

	// Replicas specifies the replicas of this TaskSpec in Job
	Replicas int32 `json:"replicas,omitempty" protobuf:"bytes,2,opt,name=replicas"`

	// Specifies the pod that will be created for this TaskSpec
	// when executing a Job
	Template v1.PodTemplateSpec `json:"template,omitempty" protobuf:"bytes,3,opt,name=template"`

	// Specifies the lifecycle of task
	// +optional
	Policies []LifecyclePolicy `json:"policies,omitempty" protobuf:"bytes,4,opt,name=policies"`
}

type JobPhase string

const (
	// Pending is the phase that job is pending in the queue, waiting for scheduling decision
	Pending JobPhase = "Pending"
	// Aborting is the phase that job is aborted, waiting for releasing pods
	Aborting JobPhase = "Aborting"
	// Aborted is the phase that job is aborted by user or error handling
	Aborted JobPhase = "Aborted"
	// Running is the phase that minimal available tasks of Job are running
	Running JobPhase = "Running"
	// Restarting is the phase that the Job is restarted, waiting for pod releasing and recreating
	Restarting JobPhase = "Restarting"
	// Completing is the phase that required tasks of job are completed, job starts to clean up
	Completing JobPhase = "Completing"
	// Completed is the phase that all tasks of Job are completed
	Completed JobPhase = "Completed"
	// Terminating is the phase that the Job is terminated, waiting for releasing pods
	Terminating JobPhase = "Terminating"
	// Terminated is the phase that the job is finished unexpected, e.g. events
	Terminated JobPhase = "Terminated"
	// Failed is the phase that the job is restarted failed reached the maximum number of retries.
	Failed JobPhase = "Failed"
	// Inqueue is the phase that cluster have idle resource to schedule the job
	Inqueue JobPhase = "Inqueue"
)

// JobState contains details for the current state of the job.
type JobState struct {
	// The phase of Job.
	// +optional
	Phase JobPhase `json:"phase,omitempty" protobuf:"bytes,1,opt,name=phase"`

	// Unique, one-word, CamelCase reason for the phase's last transition.
	// +optional
	Reason string `json:"reason,omitempty" protobuf:"bytes,2,opt,name=reason"`

	// Human-readable message indicating details about last transition.
	// +optional
	Message string `json:"message,omitempty" protobuf:"bytes,3,opt,name=message"`
}

// JobStatus represents the current status of a Job
type JobStatus struct {
	// Current state of Job.
	State JobState `json:"state,omitempty" protobuf:"bytes,1,opt,name=state"`

	// The minimal available pods to run for this Job
	// +optional
	MinAvailable int32 `json:"minAvailable,omitempty" protobuf:"bytes,2,opt,name=minAvailable"`

	// The number of pending pods.
	// +optional
	Pending int32 `json:"pending,omitempty" protobuf:"bytes,3,opt,name=pending"`

	// The number of running pods.
	// +optional
	Running int32 `json:"running,omitempty" protobuf:"bytes,4,opt,name=running"`

	// The number of pods which reached phase Succeeded.
	// +optional
	Succeeded int32 `json:"Succeeded,omitempty" protobuf:"bytes,5,opt,name=succeeded"`

	// The number of pods which reached phase Failed.
	// +optional
	Failed int32 `json:"failed,omitempty" protobuf:"bytes,6,opt,name=failed"`

	// The number of pods which reached phase Terminating.
	// +optional
	Terminating int32 `json:"terminating,omitempty" protobuf:"bytes,7,opt,name=terminating"`

	//Current version of job
	Version int32 `json:"version,omitempty" protobuf:"bytes,8,opt,name=version"`
<<<<<<< HEAD
=======

	// The number of Job retries.
	// +optional
	RetryCount int32 `json:"retryCount,omitempty" protobuf:"bytes,9,opt,name=retryCount"`

>>>>>>> 2a0c3a84
	// The resources that controlled by this job, e.g. Service, ConfigMap
	ControlledResources map[string]string `json:"controlledResources,omitempty" protobuf:"bytes,8,opt,name=controlledResources"`
}

// +k8s:deepcopy-gen:interfaces=k8s.io/apimachinery/pkg/runtime.Object
type JobList struct {
	metav1.TypeMeta `json:",inline"`
	metav1.ListMeta `json:"metadata,omitempty" protobuf:"bytes,1,opt,name=metadata"`

	Items []Job `json:"items" protobuf:"bytes,2,rep,name=items"`
}<|MERGE_RESOLUTION|>--- conflicted
+++ resolved
@@ -67,21 +67,12 @@
 	Plugins map[string][]string `json:"plugins,omitempty" protobuf:"bytes,7,opt,name=plugins"`
 
 	//Specifies the queue that will be used in the scheduler, "default" queue is used this leaves empty.
-<<<<<<< HEAD
-	Queue string `json:"queue,omitempty" protobuf:"bytes,7,opt,name=queue"`
-
-	// Specifies the plugin of job
-	// Key is plugin name, value is the arguments of the plugin
-	// +optional
-	Plugins map[string][]string `json:"plugins,omitempty" protobuf:"bytes,7,opt,name=plugins"`
-=======
 	Queue string `json:"queue,omitempty" protobuf:"bytes,8,opt,name=queue"`
 
 	// Specifies the maximum number of retries before marking this Job failed.
 	// Defaults to 3.
 	// +optional
 	MaxRetry int32 `json:"maxRetry,omitempty" protobuf:"bytes,9,opt,name=maxRetry"`
->>>>>>> 2a0c3a84
 }
 
 // VolumeSpec defines the specification of Volume, e.g. PVC
@@ -265,14 +256,11 @@
 
 	//Current version of job
 	Version int32 `json:"version,omitempty" protobuf:"bytes,8,opt,name=version"`
-<<<<<<< HEAD
-=======
 
 	// The number of Job retries.
 	// +optional
 	RetryCount int32 `json:"retryCount,omitempty" protobuf:"bytes,9,opt,name=retryCount"`
 
->>>>>>> 2a0c3a84
 	// The resources that controlled by this job, e.g. Service, ConfigMap
 	ControlledResources map[string]string `json:"controlledResources,omitempty" protobuf:"bytes,8,opt,name=controlledResources"`
 }
